import argparse
from datetime import datetime
import os
import numpy as np
from copy import deepcopy
from stable_baselines3.common.env_util import make_atari_env
from stable_baselines3.common.vec_env import VecFrameStack
from stable_baselines3.dqn import DQN
from typing import Dict, Any

import wandb
import ale_py

from callbacks import WandbCallback
from breakout_dqn_model import BreakoutDQN

def main():
    # take a debug argument
    parser = argparse.ArgumentParser()
    parser.add_argument("--debug", action="store_true", default=False)
    args = parser.parse_args()
    verbose = 1 if args.debug else 0
    
    # Initialize the Breakout environment
    env = make_atari_env("ALE/Breakout-v5", n_envs=1, seed=42)
    env = VecFrameStack(env, n_stack=4)
    
    # Initialize models and logs directories
    current_datetime = datetime.now().strftime("%Y-%m-%d_%H-%M-%S")
    subdir = f"run_{current_datetime}"
    models_dir = os.path.join("DQN_sb3_models", subdir)
    logdir = os.path.join("DQN_sb3_logs", subdir)

    if not os.path.exists(models_dir):
        os.makedirs(models_dir)
    if not os.path.exists(logdir):
        os.makedirs(logdir)
    
    dqn_config = {
<<<<<<< HEAD
        "policy": "CnnPolicy",
        "learning_rate": 2e-4,
=======
        "learning_rate": 1e-4,
>>>>>>> 04c84f79
        "buffer_size": 100_000,
        "batch_size": 32,
        "learning_starts": 100_000,
        "target_update_interval": 1000,
        "train_freq": 4,
        "gradient_steps": 1,
        "exploration_fraction": 0.1,
        "exploration_final_eps": 0.01,
        "optimize_memory_usage": False,
        "verbose": 0,
        "tensorboard_log": logdir,
    }
    
    # Initialize the Breakout model
    breakout_dqn_model = BreakoutDQN(env, dqn_config)
    
    sb3_config = {
        "iters": 100,
        "timesteps": 10000,
    }
    
    combined_config = {
        **dqn_config,
        **sb3_config
    }
    
    # Initialize wandb
    wandb.init(
        project="breakout-dqn-sb3",
        name=f"sb3_{current_datetime}",
        config=combined_config
    )
    
    # Train dqn
    iters = sb3_config["iters"]
    TIMESTEPS = sb3_config["timesteps"]
    for i in range(iters):
        breakout_dqn_model.model.learn(total_timesteps=TIMESTEPS, reset_num_timesteps=False, tb_log_name="DQN_tb_log", callback=WandbCallback())
        breakout_dqn_model.model.save(f"{models_dir}/{TIMESTEPS*i}")

    wandb.finish()

if __name__ == "__main__":
    main() <|MERGE_RESOLUTION|>--- conflicted
+++ resolved
@@ -37,12 +37,8 @@
         os.makedirs(logdir)
     
     dqn_config = {
-<<<<<<< HEAD
         "policy": "CnnPolicy",
         "learning_rate": 2e-4,
-=======
-        "learning_rate": 1e-4,
->>>>>>> 04c84f79
         "buffer_size": 100_000,
         "batch_size": 32,
         "learning_starts": 100_000,
